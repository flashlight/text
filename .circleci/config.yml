--- conflicted
+++ resolved
@@ -402,31 +402,16 @@
           build_shared_libs: "ON"
           run_codecov: "ON"
       - ubuntu_20_gcc_9_python:
-<<<<<<< HEAD
           matrix:
             parameters:
               resource_class: [xlarge, arm.xlarge]
               use_kenlm: ["ON", "OFF"]
           name: "Ubuntu 20.04 (<< matrix.resource_class >>) gcc-9 Python kenlm=<< matrix.use_kenlm >>"
-      - macos_clang_13:
-          name: "macOS Clang 13 no-standalone - shared + KenLM"
-=======
-          name: "Ubuntu 20.04 gcc-9 Python"
-          use_kenlm: "OFF"
-      - ubuntu_20_gcc_9_python:
-          name: "Ubuntu 20.04 gcc-9 Python + KenLM"
-          use_kenlm: "ON"
-      - ubuntu_20_gcc_9:
-          name: "Ubuntu 20.04 gcc-9 no-standalone - shared + KenLM"
-          use_kenlm: "ON"
-          build_shared_libs: "ON"
-          build_standalone: "OFF"
       - macos_clang:
           matrix:
             parameters:
               resource_class: [macos.x86.medium.gen2, macos.m1.large.gen1]
           name: "macOS (<< matrix.resource_class >>) Clang 13 no-standalone - shared + KenLM"
->>>>>>> d60ebfb1
           use_kenlm: "ON"
           build_shared_libs: "ON"
           build_standalone: "OFF"
