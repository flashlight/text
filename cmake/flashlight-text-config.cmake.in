--- conflicted
+++ resolved
@@ -22,24 +22,11 @@
 # Dependencies
 include(CMakeFindDependencyMacro)
 find_dependency(Threads)
-<<<<<<< HEAD
-# If not building standalone, don't try to find upstream deps,
-# as many of these find modules won't exist
-if (@FL_TEXT_BUILD_STANDALONE@)
-  list(APPEND CMAKE_MODULE_PATH ${CMAKE_CURRENT_LIST_DIR})
-  if (@FL_TEXT_USE_KENLM@)
-    find_dependency(kenlm)
-  endif()
-  # Remove this dir from module path
-  list(REMOVE_AT CMAKE_MODULE_PATH -1)
-endif() # FL_TEXT_BUILD_STANDALONE
-=======
 list(APPEND CMAKE_MODULE_PATH ${CMAKE_CURRENT_LIST_DIR}) # if Findkenlm.cmake
 if (@FL_TEXT_USE_KENLM@)
   find_dependency(kenlm)
 endif()
 list(REMOVE_AT CMAKE_MODULE_PATH -1) # remove from module path
->>>>>>> 3a2046a8
 
 ################################################################################
 
